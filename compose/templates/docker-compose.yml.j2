--- conflicted
+++ resolved
@@ -44,14 +44,9 @@
     build:
       context: ./appyter
       args:
-<<<<<<< HEAD
-        - appyter_version=${appyter_version}
-    image: ${DOCKER_REGISTRY:-maayanlab}/appyter:{{ version }}
-=======
         - appyter_version=appyter[production]@git+git://github.com/Maayanlab/appyter.git@${appyter_version}
-    image: maayanlab/appyters-orchestrator:{{ version }}-${appyter_version}
+    image: ${DOCKER_REGISTRY:-maayanlab}/appyters-orchestrator:{{ version }}-${appyter_version}
     restart: unless-stopped
->>>>>>> 9ad4aa93
     environment:
       APPYTER_HOST: "0.0.0.0"
       APPYTER_JOBS: "3"
@@ -64,16 +59,11 @@
       - dispatcher
     volumes:
       - /var/run/docker.sock:/var/run/docker.sock
-<<<<<<< HEAD
   appyters-postgrest:
     build: ./postgrest
     image: ${DOCKER_REGISTRY:-maayanlab}/appyters-postgrest:{{ version }}
-=======
     ports:
       - 5000:5000
-  postgrest:
-    image: postgrest/postgrest
->>>>>>> 9ad4aa93
     restart: unless-stopped
     labels:
       - "traefik.enable=true"
@@ -90,13 +80,8 @@
       PGRST_DB_URI: "postgres://appyters:${POSTGRES_PASSWORD}@postgres:5432/appyters"
       PGRST_DB_SCHEMA: api
       PGRST_DB_ANON_ROLE: guest
-<<<<<<< HEAD
-      PGRST_SERVER_PROXY_URI: "${nginx_server_scheme}://${nginx_server_name}/postgrest"
+      PGRST_SERVER_PROXY_URI: "http{% if tls %}s{% endif %}://${server_name}/postgrest"
   appyters-postgres:
-=======
-      PGRST_SERVER_PROXY_URI: "http{% if tls %}s{% endif %}://${server_name}/postgrest"
-  postgres:
->>>>>>> 9ad4aa93
     build: ./postgres
     image: ${DOCKER_REGISTRY:-maayanlab}/appyters-postgres:{{ version }}
     restart: unless-stopped
@@ -108,15 +93,9 @@
       POSTGRES_PASSWORD: ${POSTGRES_PASSWORD}
     volumes:
       - ./data/postgres/:/var/lib/postgresql/data
-<<<<<<< HEAD
   appyters-s3:
     build: ./s3
     image: ${DOCKER_REGISTRY:-maayanlab}/appyters-s3:{{ version }}
-=======
-  s3:
-    build: ./s3
-    image: maayanlab/appyters-s3
->>>>>>> 9ad4aa93
     restart: unless-stopped
     labels:
       - "traefik.enable=true"
@@ -142,13 +121,8 @@
       context: {{ os.path.relpath(appyter['path'], root_dir) }}
       dockerfile: Dockerfile
       args:
-<<<<<<< HEAD
-        - appyter_version=${appyter_version}
-    image: ${DOCKER_REGISTRY:-maayanlab}/appyter-{{ appyter['name'].lower() }}:{{ appyter['version'] }}
-=======
         - appyter_version=appyter[production]@git+git://github.com/Maayanlab/appyter.git@${appyter_version}
-    image: maayanlab/appyter-{{ appyter['name'].lower() }}:{{ appyter['version'] }}-${appyter_version}
->>>>>>> 9ad4aa93
+    image: ${DOCKER_REGISTRY:-maayanlab}/appyter-{{ appyter['name'].lower() }}:{{ appyter['version'] }}-${appyter_version}
     restart: unless-stopped
     environment:
       - APPYTER_PREFIX=/{{ appyter['name'] }}/
