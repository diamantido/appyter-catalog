--- conflicted
+++ resolved
@@ -2,11 +2,7 @@
   "$schema": "https://raw.githubusercontent.com/MaayanLab/appyter-catalog/master/schema/appyter-validator.json",
   "name": "scRNA_seq",
   "title": "Single cell RNA-seq analysis pipeline",
-<<<<<<< HEAD
-  "version": "0.1.5",
-=======
   "version": "0.2.3",
->>>>>>> df9faf65
   "description": "scRNA-seq analysis pipeline enables users to analyze and visualize scRNA-seq datasets with state-of-the-art algorithms and visualization methods.",
   "image": "screenshot.png",
   "authors": [
