{
  "$schema": "https://raw.githubusercontent.com/MaayanLab/appyter-catalog/master/schema/appyter-validator.json",
  "name": "RNA_Level_Functional_Predictions",
  "title": "RNA level functional predictions",
  "version": "0.0.3",
<<<<<<< HEAD
  "description": 
    "An appyter to predict functions of coding and noncoding RNA from the TCGA dataset and Enrichr gene set libraries.",
  "image": 'ncRNA_chart.png',
=======
  "description": "An appyter to predict functions of coding and noncoding RNA from the TCGA dataset and Enrichr gene set libraries.",
  "image": "ncRNA chart.png",
>>>>>>> d7f868d2
  "authors": [
    {
      "name": "Christine Yoon",
      "email": "christineyoon@live.com"
    }
  ],
  "url": "https://github.com/MaayanLab/appyter-catalog",
  "tags": [
      "gene network analysis",
      "ncRNA",
      "TCGA",
      "ARCHS4",
      "RNA-seq",
      "gene correlation network",
      "gene predictions",
      "bioinformatics"
  ],
  "license": "Apache-2.0",
  "public": true,
  "appyter": {
    "file": "rna_predictions.ipynb",
    "profile": "biojupies",
    "extras": ["toc", "hide-code", "toggle-code"]
  }
}<|MERGE_RESOLUTION|>--- conflicted
+++ resolved
@@ -3,14 +3,8 @@
   "name": "RNA_Level_Functional_Predictions",
   "title": "RNA level functional predictions",
   "version": "0.0.3",
-<<<<<<< HEAD
-  "description": 
-    "An appyter to predict functions of coding and noncoding RNA from the TCGA dataset and Enrichr gene set libraries.",
-  "image": 'ncRNA_chart.png',
-=======
   "description": "An appyter to predict functions of coding and noncoding RNA from the TCGA dataset and Enrichr gene set libraries.",
-  "image": "ncRNA chart.png",
->>>>>>> d7f868d2
+  "image": "ncRNA_chart.png",
   "authors": [
     {
       "name": "Christine Yoon",
