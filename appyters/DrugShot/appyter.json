{
  "$schema": "https://raw.githubusercontent.com/MaayanLab/appyter-catalog/master/schema/appyter-validator.json",
  "name": "DrugShot",
  "title": "DrugShot",
<<<<<<< HEAD
  "version": "0.0.5",
  "description": "This appyter queries search terms in PubMed and returns a list of drugs that share PMIDs, with additional drugs prioritized from prediction matrices.",
  "image":"drugshot_logo.png",
=======
  "version": "0.0.4",
  "description": "This appyter queries a search term and returns a list of associated drugs from the literature, with additional drugs predicted based on co-expression.",
  "image": "drugshot_logo.png",
>>>>>>> 488ad92e
  "authors": [
    {
      "name": "Eryk Kropiwnicki",
      "email": "eryk.kropiwnicki@icahn.mssm.edu"
    }
  ],
  "url": "https://github.com/MaayanLab/appyter-catalog",
  "tags": [
    "DrugShot"
  ],
  "license": "CC-BY-NC-SA-4.0",
  "appyter": {
    "file": "DrugShot.ipynb",
    "profile": "biojupies",
    "extras": [
      "toc",
      "toggle-code"
    ]
  }
}<|MERGE_RESOLUTION|>--- conflicted
+++ resolved
@@ -2,15 +2,9 @@
   "$schema": "https://raw.githubusercontent.com/MaayanLab/appyter-catalog/master/schema/appyter-validator.json",
   "name": "DrugShot",
   "title": "DrugShot",
-<<<<<<< HEAD
   "version": "0.0.5",
   "description": "This appyter queries search terms in PubMed and returns a list of drugs that share PMIDs, with additional drugs prioritized from prediction matrices.",
   "image":"drugshot_logo.png",
-=======
-  "version": "0.0.4",
-  "description": "This appyter queries a search term and returns a list of associated drugs from the literature, with additional drugs predicted based on co-expression.",
-  "image": "drugshot_logo.png",
->>>>>>> 488ad92e
   "authors": [
     {
       "name": "Eryk Kropiwnicki",
